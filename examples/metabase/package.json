--- conflicted
+++ resolved
@@ -1,11 +1,7 @@
 {
   "name": "@stackattack/metabase-example",
-<<<<<<< HEAD
   "private": true,
-  "version": "0.0.1",
-=======
   "version": "0.0.2-dev.0",
->>>>>>> 24a1e4f8
   "description": "",
   "main": "index.js",
   "scripts": {
