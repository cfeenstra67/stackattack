{
  "mode": "pre",
  "tag": "dev",
  "initialVersions": {
    "@stackattack/ecs-api-example": "1.0.1",
    "@stackattack/aws": "0.3.2",
    "@stackattack/docs": "0.1.0"
  },
  "changesets": [
<<<<<<< HEAD
    "evil-dots-agree",
=======
>>>>>>> a0714ceb
    "modern-pianos-win"
  ]
}<|MERGE_RESOLUTION|>--- conflicted
+++ resolved
@@ -7,10 +7,6 @@
     "@stackattack/docs": "0.1.0"
   },
   "changesets": [
-<<<<<<< HEAD
-    "evil-dots-agree",
-=======
->>>>>>> a0714ceb
     "modern-pianos-win"
   ]
 }