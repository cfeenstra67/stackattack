# @stackattack/aws

## 0.5.0-dev.0

### Minor Changes

- 595b0dd: Added nat: "multi" option to VPC component for per-subnet NAT gateways

<<<<<<< HEAD
### Patch Changes

- Fix cidr allocation order for subnets

=======
>>>>>>> a0714ceb
## 0.4.0

### Minor Changes

- 8307647: Added service auto scaling component

### Patch Changes

- 58369fa: Allow passing logGroup into task definition instead of logRetentionDays

## 0.3.2

### Patch Changes

- Improve docs for VPN component

## 0.3.1

### Patch Changes

- 0dec3ac: Fix twingate-connector packageDocumentation

## 0.3.0

### Minor Changes

- 20c4a6b: Move google site verification to separate component from gmail domain
- 3a6ed82: Add twingate component

### Patch Changes

- d961b2d: Docs update
- 5860fa7: Add missing exports
- 3a6ed82: Rename twingate to twingate-connector
- 6b91c77: Fix log analytics env var for twingate
- b154d1a: Added CJS build

## 0.3.0-dev.3

### Patch Changes

- Docs update

## 0.3.0-dev.2

### Patch Changes

- Fix log analytics env var for twingate

## 0.3.0-dev.1

### Patch Changes

- 5860fa7: Add missing exports

## 0.3.0-dev.0

### Minor Changes

- 20c4a6b: Move google site verification to separate component from gmail domain
- 3a6ed82: Add twingate component

### Patch Changes

- 3a6ed82: Rename twingate to twingate-connector
- b154d1a: Added CJS build

## 0.2.2

### Patch Changes

- df2ae54: Tweak defaults
- 0eb729f: Fix vpc
- 87e3ba4: Change vpc defaults

## 0.2.1

### Patch Changes

- Update npm README

## 0.2.0

### Minor Changes

- 6a00ce2: Allow passing openIdProvider: null to github role to lookup provider

### Patch Changes

- c68d3a9: Improve package.json + make dependencies looser

## 0.1.0

### Minor Changes

- 10e33a8: Removed BucketOutput
- 130889c: Initial release
- 9ac7147: Added way to share resources between stacks
- 60d6cea: Added ability to use spot instances w/ mixed instances policy to cluster, including auto-excluding instance types that do not support ENI trunking

### Patch Changes

- ab17c84: Make bucketFiles part of bucket component
- 82643fd: Security group-based auth for load balancer egress
- d8b46c1: Export serviceAssumeRolePolicy
- cebed40: Fix build
- 257484b: Fix ttl value
- afbaf62: Default to no explicit security groups for service
- 953a21b: Added docs to new components
- 094143f: Added static site component + bucket directory
- 5479fac: Fix redis instance id
- 3c9d61b: Added email domain resource
- 05d9ac3: Docs fixes
- 123802c: Add provider arg to certificate component
- fa859d6: Fix BucketInput -> pulumi.Input<BucketInput>
- 5610339: service default security group
- b5be757: Fix email domain noVerify
- 5d6bfc3: Fix stackRef for stack functions that take arguments, fix output coercion
- 3120390: Improve google domain
- 8053a34: Added vercel domain
- bf0db2d: Fix cluster instances security group
- 4b536eb: Adding more infra from lmk
- 58e886a: Add default group rule for load balancer group
- 2b2c8dc: Added github role component
- 46428ec: Initial working ECS setup
- 07348c2: Spot instance draining
- 435b3e7: Fix ARN parsing in s3 firehose code
- 12e0886: Fix static site component, deploy docs
- 17af4a8: Fixed securityGroups arg in service component
- 05d9ac3: Docs improvements
- 094143f: Bucket directory resource
- eca39bd: Working on docs; formatting
- 3b5b8fc: Add deployment check and fix excluded families for ENI trunking
- 2dbc4ab: Fixed exports
- 521042c: Fix stackRef type
- 5ed1776: Limit what's in the bundle to relevant things
- b0bd620: headerBehavior: none w/ no lambda function in static site
- 8b62b7f: Vercel domain
- 4c5bc94: Added ec2 instance connect endpoint per subnet to vpc
- a84b5b4: Added s3 firehose resource
- f0ad98e: Make static site component more general
- 8f2279a: Add loadBalancerListenerCertificate
- 3f61818: bucketDirectory -> bucketFiles
- 65af758: Create static site certificate in us-east-1
- 127663e: Added essential: false to init container
- 69bc860: Added typedoc comments
- 44e1b53: Docs improvements
- 5afe431: Fix MX record
- b3e48e1: Protect VPN certificate + do not recreate if command changes
- b333a0d: Add more email domain options
- 84e12a4: Export gmail domain
- 418bb3e: Include compiled JS in bundle
- 1b5abb0: Fix type issue
- e7cdccc: Allow no prefix in context
- a22d86c: Add loadBalancerListenerToIds function
- 3e80558: Added noValidate option for certificate
- b39f6ee: Use security-group based ingress for services
- 2dbc4ab: export new components

## 0.1.0-dev.48

### Minor Changes

- 10e33a8: Removed BucketOutput

### Patch Changes

- 05d9ac3: Docs fixes
- 05d9ac3: Docs improvements
- 44e1b53: Docs improvements

## 0.1.0-dev.47

### Patch Changes

- Allow no prefix in context

## 0.1.0-dev.46

### Patch Changes

- Fix cluster instances security group

## 0.1.0-dev.45

### Patch Changes

- Added ec2 instance connect endpoint per subnet to vpc

## 0.1.0-dev.44

### Patch Changes

- Make bucketFiles part of bucket component

## 0.1.0-dev.43

### Patch Changes

- headerBehavior: none w/ no lambda function in static site

## 0.1.0-dev.42

### Patch Changes

- Create static site certificate in us-east-1

## 0.1.0-dev.41

### Patch Changes

- Added github role component

## 0.1.0-dev.40

### Patch Changes

- Make static site component more general

## 0.1.0-dev.39

### Patch Changes

- 3f61818: bucketDirectory -> bucketFiles

## 0.1.0-dev.38

### Patch Changes

- Fix BucketInput -> pulumi.Input<BucketInput>

## 0.1.0-dev.37

### Patch Changes

- Fix static site component, deploy docs

## 0.1.0-dev.36

### Patch Changes

- Add provider arg to certificate component

## 0.1.0-dev.35

### Patch Changes

- 953a21b: Added docs to new components

## 0.1.0-dev.34

### Patch Changes

- Fix type issue

## 0.1.0-dev.33

### Patch Changes

- Added static site component + bucket directory
- 3120390: Improve google domain
- Bucket directory resource

## 0.1.0-dev.32

### Patch Changes

- Vercel domain

## 0.1.0-dev.31

### Patch Changes

- Added vercel domain
- eca39bd: Working on docs; formatting
- 69bc860: Added typedoc comments

## 0.1.0-dev.30

### Patch Changes

- Export serviceAssumeRolePolicy

## 0.1.0-dev.29

### Patch Changes

- Fix MX record

## 0.1.0-dev.28

### Patch Changes

- Fix ttl value

## 0.1.0-dev.27

### Patch Changes

- Fix build

## 0.1.0-dev.26

### Patch Changes

- Export gmail domain

## 0.1.0-dev.25

### Patch Changes

- Adding more infra from lmk

## 0.1.0-dev.24

### Patch Changes

- Fix ARN parsing in s3 firehose code

## 0.1.0-dev.23

### Patch Changes

- Fix email domain noVerify

## 0.1.0-dev.22

### Patch Changes

- Add more email domain options

## 0.1.0-dev.21

### Patch Changes

- Add default group rule for load balancer group

## 0.1.0-dev.20

### Patch Changes

- Fixed securityGroups arg in service component

## 0.1.0-dev.19

### Patch Changes

- service default security group

## 0.1.0-dev.18

### Patch Changes

- Security group-based auth for load balancer egress

## 0.1.0-dev.17

### Patch Changes

- Spot instance draining

## 0.1.0-dev.16

### Patch Changes

- Add deployment check and fix excluded families for ENI trunking

## 0.1.0-dev.15

### Patch Changes

- Default to no explicit security groups for service

## 0.1.0-dev.14

### Patch Changes

- b39f6ee: Use security-group based ingress for services

## 0.1.0-dev.13

### Patch Changes

- 127663e: Added essential: false to init container

## 0.1.0-dev.12

### Patch Changes

- 8f2279a: Add loadBalancerListenerCertificate

## 0.1.0-dev.11

### Patch Changes

- 3e80558: Added noValidate option for certificate

## 0.1.0-dev.10

### Patch Changes

- a22d86c: Add loadBalancerListenerToIds function

## 0.1.0-dev.9

### Patch Changes

- 521042c: Fix stackRef type

## 0.1.0-dev.8

### Patch Changes

- 5d6bfc3: Fix stackRef for stack functions that take arguments, fix output coercion

## 0.1.0-dev.7

### Patch Changes

- 5479fac: Fix redis instance id

## 0.1.0-dev.6

### Patch Changes

- 2dbc4ab: Fixed exports
- 2dbc4ab: export new components

## 0.1.0-dev.5

### Patch Changes

- 3c9d61b: Added email domain resource
- a84b5b4: Added s3 firehose resource
- b3e48e1: Protect VPN certificate + do not recreate if command changes

## 0.1.0-dev.4

### Minor Changes

- 60d6cea: Added ability to use spot instances w/ mixed instances policy to cluster, including auto-excluding instance types that do not support ENI trunking

## 0.1.0-dev.3

### Minor Changes

- 9ac7147: Added way to share resources between stacks

## 0.0.2-dev.2

### Patch Changes

- 5ed1776: Limit what's in the bundle to relevant things

## 0.0.2-dev.1

### Patch Changes

- 418bb3e: Include compiled JS in bundle

## 0.0.2-dev.0

### Patch Changes

- 46428ec: Initial working ECS setup

## 0.0.1

### Patch Changes

- Initial version

## 0.0.1-next.0

### Patch Changes

- Initial version<|MERGE_RESOLUTION|>--- conflicted
+++ resolved
@@ -6,13 +6,6 @@
 
 - 595b0dd: Added nat: "multi" option to VPC component for per-subnet NAT gateways
 
-<<<<<<< HEAD
-### Patch Changes
-
-- Fix cidr allocation order for subnets
-
-=======
->>>>>>> a0714ceb
 ## 0.4.0
 
 ### Minor Changes
